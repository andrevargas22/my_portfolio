"""
Testing and experimental features for my portfolio website.
"""

import os
import time
import logging
import re
import hmac
import hashlib
import requests
import xml.etree.ElementTree as ET
import jwt


def parse_youtube_notification(xml_data):
    """
    Parses the XML notification from YouTube WebSub.
    """
    try:
        # Parse the XML
        root = ET.fromstring(xml_data)

        # Namespaces YouTube/Atom
        namespaces = {
            "atom": "http://www.w3.org/2005/Atom",
            "yt": "http://www.youtube.com/xml/schemas/2015",
        }

        # Get video entry
        entry = root.find("atom:entry", namespaces)
        if entry is None:
            logging.error("[Parse] No entry found in XML")
            return None

        # Extract video information
        video_id = entry.find("yt:videoId", namespaces)
        title = entry.find("atom:title", namespaces)
        link = entry.find('atom:link[@rel="alternate"]', namespaces)
        author = entry.find("atom:author/atom:name", namespaces)
        published = entry.find("atom:published", namespaces)

        # Build video data
        video_data = {
            "video_id": video_id.text.strip()
            if video_id is not None and video_id.text
            else "Unknown",
            "title": title.text.strip()
            if title is not None and title.text
            else "No title",
            "url": link.get("href")
            if link is not None
            else f"https://www.youtube.com/watch?v={video_id.text}",
            "channel": author.text.strip()
            if author is not None and author.text
            else "Unknown",
            "published": published.text.strip()
            if published is not None and published.text
            else "Unknown",
        }

        logging.info(f"Video Data: {video_data}")

        return video_data

    except ET.ParseError as e:
        logging.error(f"[Parse] XML Parse Error: {e}")
        return None
    except Exception as e:
        logging.error(f"[Parse] Unexpected Error: {e}")
        return None


def verify_webhook_signature(body: str, signature_header: str) -> bool:
    """
    Verify HMAC-SHA1 signature from WebSub notification.

    Args:
        body: Raw request body as string
        signature_header: Value of X-Hub-Signature header (e.g., "sha1=abc123...")

    Returns:
        bool: True if signature is valid, False otherwise
    """
    webhook_secret = os.getenv("WEBHOOK_HMAC_SECRET")
    if not webhook_secret:
        logging.warning(
            "[WebSub] HMAC verification requested but WEBHOOK_HMAC_SECRET not configured"
        )
        return False

    try:
        # Parse signature header: "sha1=hexdigest"
        algorithm, provided_signature = signature_header.split("=", 1)
        if algorithm != "sha1":
            logging.error(f"[WebSub] Unsupported signature algorithm: {algorithm}")
            return False

        # Calculate expected signature
        expected_signature = hmac.new(
            webhook_secret.encode("utf-8"), body.encode("utf-8"), hashlib.sha1
        ).hexdigest()

        # Secure comparison to prevent timing attacks
        is_valid = hmac.compare_digest(provided_signature, expected_signature)

        if is_valid:
            logging.info("[WebSub] HMAC signature validated successfully")
        else:
            logging.error("[WebSub] HMAC signature validation failed")

        return is_valid

    except (ValueError, AttributeError) as e:
        logging.error(f"[WebSub] Error parsing signature header: {e}")
        return False


def _load_private_key():
    """
    Get the GitHub App private key from environment variables.
    """
    key = os.getenv("GITHUB_APP_PRIVATE_KEY")
    if not key:
        return None
    if "\\n" in key:
        key = key.replace("\\n", "\n")
    return key


def _generate_github_app_jwt(app_id: str, private_key: str) -> str:
    """
    Generate a short-lived JWT for GitHub App authentication.
    """
    now = int(time.time())
    payload = {"iat": now - 60, "exp": now + 540, "iss": app_id}
    token = jwt.encode(payload, private_key, algorithm="RS256")
    return token


def _get_installation_token(app_jwt: str, installation_id: str) -> str | None:
    """
    Get an installation access token for a GitHub App.
    """
    url = f"https://api.github.com/app/installations/{installation_id}/access_tokens"
    headers = {
        "Authorization": f"Bearer {app_jwt}",
        "Accept": "application/vnd.github.v3+json",
    }
    try:
        r = requests.post(url, headers=headers, timeout=10)
        if r.status_code == 201:
            data = r.json()
            return data.get("token")
        logging.error(
            f"[GitHub] Failed to get installation token: {r.status_code} {r.text}"
        )
    except Exception as e:
        logging.error(f"[GitHub] Error requesting installation token: {e}")
    return None


def _get_dispatch_token():
    """
    Return an installation access token using GitHub App authentication.
    """
    app_id = os.getenv("GITHUB_APP_ID")
    inst_id = os.getenv("GITHUB_APP_INSTALLATION_ID")
    private_key = _load_private_key()

    if not all([app_id, inst_id, private_key]):
        logging.error(
            "[GitHub] GitHub App configuration incomplete (missing App ID, Installation ID, or private key)"
        )
        return None

    try:
        app_jwt = _generate_github_app_jwt(app_id, private_key)
        install_token = _get_installation_token(app_jwt, inst_id)
        if install_token:
            return install_token
        logging.error("[GitHub] Failed to obtain installation access token")
        return None
    except Exception as e:
        logging.error(f"[GitHub] GitHub App authentication failed: {e}")
        return None


def _valid_video_id(video_id: str) -> bool:
    """
    Validate YouTube video ID format.
    """
    return bool(re.fullmatch(r"[A-Za-z0-9_-]{6,20}", video_id or ""))


def trigger_video_processing_workflow(video_data):
    """
    Dispatch a workflow event in the target repository using a GitHub App token.
    """
    if not video_data or video_data.get("video_id") in (None, "Unknown"):
        logging.error("[GitHub] Missing or invalid video data")
        return

    if not _valid_video_id(video_data.get("video_id", "")):
        logging.error("[GitHub] Video ID pattern invalid - aborting dispatch")
        return

    repo_owner = "andrevargas22"
    repo_name = "grenalbot"
    token = _get_dispatch_token()
    if not token:
        return

    url = f"https://api.github.com/repos/{repo_owner}/{repo_name}/dispatches"
    payload = {
        "event_type": "video_published",
        "client_payload": {
            "video_id": video_data["video_id"],
            "video_url": video_data["url"],
            "title": video_data["title"],
            "channel": video_data["channel"],
            "published_at": video_data["published"],
        },
    }

    headers = {
        "Authorization": f"Bearer {token}",
        "Accept": "application/vnd.github.v3+json",
        "Content-Type": "application/json",
    }

    try:
        r = requests.post(url, json=payload, headers=headers, timeout=10)
        if r.status_code == 204:
            logging.info(
                f"[GitHub] Workflow dispatch sent for video_id={video_data['video_id']}"
            )
        else:
            logging.error(f"[GitHub] Dispatch failed {r.status_code}: {r.text}")
    except Exception as e:
        logging.error(f"[GitHub] Dispatch error: {e}")


def handle_websub_callback(
    request_method, request_args=None, request_data=None, request_headers=None
):
    """
    Handle WebSub callback for both GET (challenge) and POST (notification) requests.

    Args:
        request_method: HTTP method ('GET' or 'POST')
        request_args: Query parameters for GET requests
        request_data: Body data for POST requests
        request_headers: Request headers

    Returns:
        tuple: (response_body, status_code) or just response_body for 200 OK
    """
    if request_method == "GET":
        challenge = request_args.get("hub.challenge") if request_args else None

        logging.info("[WebSub] GET request received")

        if challenge:
            if re.match(r"^[a-zA-Z0-9_-]{1,128}$", challenge):
                logging.info("[WebSub] Valid Challenge")
                return challenge
            else:
                logging.error("[WebSub] Invalid Challenge")
                return "Invalid challenge", 400

        logging.info("[WebSub] No challenge - Returning OK")
        return "OK"

    elif request_method == "POST":
        logging.info("[WebSub] POST notification received")

        webhook_secret = os.getenv("WEBHOOK_HMAC_SECRET")
        hub_signature = (
            request_headers.get("X-Hub-Signature") if request_headers else None
        )

        # Enforce secret presence (fail closed)
        if not webhook_secret:
            logging.error(
                "[WebSub] WEBHOOK_HMAC_SECRET not configured - rejecting notification"
            )
            return "Server HMAC not configured", 503

        # Require signature header
        if not hub_signature:
            logging.error("[WebSub] Missing X-Hub-Signature header")
            return "Signature required", 401

        # Verify signature
        if not verify_webhook_signature(request_data, hub_signature):
            logging.error("[WebSub] HMAC verification failed - rejecting payload")
            return "Forbidden", 403

        logging.info("[WebSub] HMAC verification successful")

        try:
            video_data = parse_youtube_notification(request_data)
            if video_data:
                logging.info("########### [VIDEO PARSED] ###########")
                logging.info(f"Link: {video_data['url']}")
                logging.info(f"Channel: {video_data['channel']}")
                logging.info(f"Title: {video_data['title']}")
                logging.info(f"Published at: {video_data['published']}")
                logging.info("######################################")

                trigger_video_processing_workflow(video_data)
<<<<<<< HEAD
        except ET.ParseError as e:
            logging.error(f"[WebSub] XML ParseError processing notification: {e}")
        except requests.RequestException as e:
            logging.error(f"[WebSub] RequestException during video processing workflow: {e}")
        except Exception as e:
            logging.critical(f"[WebSub] Unexpected error processing notification: {e}", exc_info=True)
=======
        except Exception as e:
            logging.error(f"[WebSub] Error processing notification: {e}")
>>>>>>> 00aa3567
        
        return "OK"

    # Method not supported
    return "Method not allowed", 405<|MERGE_RESOLUTION|>--- conflicted
+++ resolved
@@ -310,17 +310,14 @@
                 logging.info("######################################")
 
                 trigger_video_processing_workflow(video_data)
-<<<<<<< HEAD
+
         except ET.ParseError as e:
             logging.error(f"[WebSub] XML ParseError processing notification: {e}")
         except requests.RequestException as e:
             logging.error(f"[WebSub] RequestException during video processing workflow: {e}")
         except Exception as e:
             logging.critical(f"[WebSub] Unexpected error processing notification: {e}", exc_info=True)
-=======
-        except Exception as e:
-            logging.error(f"[WebSub] Error processing notification: {e}")
->>>>>>> 00aa3567
+
         
         return "OK"
 
