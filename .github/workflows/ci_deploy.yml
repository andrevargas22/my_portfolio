--- conflicted
+++ resolved
@@ -48,10 +48,7 @@
       GRENALBOT_ID: ${{ secrets.GRENALBOT_ID }}
       GRENALBOT_INSTALLATION_ID: ${{ secrets.GRENALBOT_INSTALLATION_ID }}
       GRENALBOT_PRIVATE_KEY: ${{ secrets.GRENALBOT_PRIVATE_KEY }}
-<<<<<<< HEAD
-=======
       
->>>>>>> 00aa3567
     steps:
       - name: Checkout
         uses: actions/checkout@v4
@@ -91,4 +88,4 @@
               GRENALBOT_ID=${{ env.GRENALBOT_ID }},\
               GRENALBOT_INSTALLATION_ID=${{ env.GRENALBOT_INSTALLATION_ID }},\
               GRENALBOT_PRIVATE_KEY=${{ env.GRENALBOT_PRIVATE_KEY }}\
-            "+              "