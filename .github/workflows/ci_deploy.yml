name: CI & Deploy

on:
  push:
    branches: [ main ]

concurrency:
  group: ci-${{ github.ref }}
  cancel-in-progress: true

jobs:
  audit:
    name: Dependency & Security Audit
    runs-on: ubuntu-latest
    steps:
      - name: Checkout
        uses: actions/checkout@v4

      - name: Set up Python
        uses: actions/setup-python@v5
        with:
          python-version: '3.11'

      - name: Install dependencies
        run: |
          python -m pip install --upgrade pip
          pip install -r requirements.txt
          pip install pip-audit

      - name: Vulnerability audit
        run: |
          pip-audit -r requirements.txt --progress-spinner off

  deploy:
    name: Deploy to Cloud Run
    runs-on: ubuntu-latest
    needs: [ audit ]
    if: github.event_name == 'push' && github.ref == 'refs/heads/main'
    env:
      REGION: us-central1
      PROJECT_ID: ${{ secrets.PROJECT_ID }}
      REPOSITORY: website-repo
      SERVICE_ACCOUNT: site-sa
      SERVICE_NAME: website
      MNIST_ENDPOINT: ${{ secrets.MNIST_API_ENDPOINT }}
      MAPBOX_ACCESS_TOKEN: ${{ secrets.MAPBOX_ACCESS_TOKEN }}
      WEBHOOK_HMAC_SECRET: ${{ secrets.WEBHOOK_HMAC_SECRET }}
<<<<<<< HEAD
      GRENALBOT_ID: ${{ secrets.GRENALBOT_ID }}
      GRENALBOT_INSTALLATION_ID: ${{ secrets.GRENALBOT_INSTALLATION_ID }}
      GRENALBOT_PRIVATE_KEY: ${{ secrets.GRENALBOT_PRIVATE_KEY }}
=======
>>>>>>> 5082af13
    steps:
      - name: Checkout
        uses: actions/checkout@v4

      - id: 'auth'
        name: Authenticate to Google Cloud
        uses: google-github-actions/auth@v1
        with:
          project_id: ${{ env.PROJECT_ID }}
          credentials_json: ${{ secrets.GOOGLE_APPLICATION_CREDENTIALS }}

      - name: Configure Docker auth
        run: |
          gcloud auth configure-docker ${{ env.REGION }}-docker.pkg.dev

      - name: Build container
        run: |
          docker build -t "${{ env.REGION }}-docker.pkg.dev/${{ env.PROJECT_ID }}/${{ env.REPOSITORY }}/website:${{ github.sha }}" .

      - name: Push container
        run: |
          docker push "${{ env.REGION }}-docker.pkg.dev/${{ env.PROJECT_ID }}/${{ env.REPOSITORY }}/website:${{ github.sha }}"

      - name: Deploy Cloud Run
        run: |
          gcloud run deploy "${{ env.SERVICE_NAME }}" \
            --image "${{ env.REGION }}-docker.pkg.dev/${{ env.PROJECT_ID }}/${{ env.REPOSITORY }}/website:${{ github.sha }}" \
            --region "${{ env.REGION }}" \
            --service-account "${{ env.SERVICE_ACCOUNT }}" \
            --memory 2Gi \
            --allow-unauthenticated \
            --port 8080 \
<<<<<<< HEAD
            --set-env-vars "\
              MNIST_ENDPOINT=${{ env.MNIST_ENDPOINT }},\
              MAPBOX_ACCESS_TOKEN=${{ env.MAPBOX_ACCESS_TOKEN }},\
              WEBHOOK_HMAC_SECRET=${{ env.WEBHOOK_HMAC_SECRET }},\
              GRENALBOT_ID=${{ env.GRENALBOT_ID }},\
              GRENALBOT_INSTALLATION_ID=${{ env.GRENALBOT_INSTALLATION_ID }},\
              GRENALBOT_PRIVATE_KEY=${{ env.GRENALBOT_PRIVATE_KEY }}\
            "
=======
            --set-env-vars "MNIST_ENDPOINT=${{ env.MNIST_ENDPOINT }},MAPBOX_ACCESS_TOKEN=${{ env.MAPBOX_ACCESS_TOKEN }},WEBHOOK_HMAC_SECRET=${{ env.WEBHOOK_HMAC_SECRET }}"
>>>>>>> 5082af13
<|MERGE_RESOLUTION|>--- conflicted
+++ resolved
@@ -45,12 +45,10 @@
       MNIST_ENDPOINT: ${{ secrets.MNIST_API_ENDPOINT }}
       MAPBOX_ACCESS_TOKEN: ${{ secrets.MAPBOX_ACCESS_TOKEN }}
       WEBHOOK_HMAC_SECRET: ${{ secrets.WEBHOOK_HMAC_SECRET }}
-<<<<<<< HEAD
       GRENALBOT_ID: ${{ secrets.GRENALBOT_ID }}
       GRENALBOT_INSTALLATION_ID: ${{ secrets.GRENALBOT_INSTALLATION_ID }}
       GRENALBOT_PRIVATE_KEY: ${{ secrets.GRENALBOT_PRIVATE_KEY }}
-=======
->>>>>>> 5082af13
+      
     steps:
       - name: Checkout
         uses: actions/checkout@v4
@@ -83,7 +81,6 @@
             --memory 2Gi \
             --allow-unauthenticated \
             --port 8080 \
-<<<<<<< HEAD
             --set-env-vars "\
               MNIST_ENDPOINT=${{ env.MNIST_ENDPOINT }},\
               MAPBOX_ACCESS_TOKEN=${{ env.MAPBOX_ACCESS_TOKEN }},\
@@ -91,7 +88,4 @@
               GRENALBOT_ID=${{ env.GRENALBOT_ID }},\
               GRENALBOT_INSTALLATION_ID=${{ env.GRENALBOT_INSTALLATION_ID }},\
               GRENALBOT_PRIVATE_KEY=${{ env.GRENALBOT_PRIVATE_KEY }}\
-            "
-=======
-            --set-env-vars "MNIST_ENDPOINT=${{ env.MNIST_ENDPOINT }},MAPBOX_ACCESS_TOKEN=${{ env.MAPBOX_ACCESS_TOKEN }},WEBHOOK_HMAC_SECRET=${{ env.WEBHOOK_HMAC_SECRET }}"
->>>>>>> 5082af13
+            "