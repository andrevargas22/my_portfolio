--- conflicted
+++ resolved
@@ -120,14 +120,9 @@
     Returns:
         Template: The folium.html template for displaying the map.
     """
-<<<<<<< HEAD
     return render_template('base/folium.html')
 
 ############################## MAIN EXECUTION ##############################
-=======
-    return render_template('common/folium.html')
-
->>>>>>> 80c7da38
 if __name__ == '__main__':
     port = int(os.environ.get("PORT", 8080))
     app.run(host='0.0.0.0', port=port)