--- conflicted
+++ resolved
@@ -191,107 +191,10 @@
         request_headers=request.headers
     )
     
-<<<<<<< HEAD
     if isinstance(result, tuple):
         return result
-=======
-    elif request.method == 'POST':
-        logging.info("[WebSub] POST notification received")
-        data = request.get_data(as_text=True)
-        
-        hub_signature = request.headers.get('X-Hub-Signature')
-        if hub_signature:
-            try:
-                algorithm, signature = hub_signature.split('=', 1)
-                if algorithm != 'sha1':
-                    logging.error("[WebSub] Unsupported algorithm")
-                    return "Unsupported algorithm", 400
-
-                logging.info("[WebSub] Notification with signature received")
-            except ValueError:
-                logging.error("[WebSub] Invalid signature format")
-                return "Invalid signature format", 400
-        else:
-            logging.info("[WebSub] No signature notification received")
-
-        video_data = parse_youtube_notification(data)
-        if video_data:
-            logging.info("########### [VIDEO PARSED] ###########")
-            logging.info(f"Link: {video_data['url']}")
-            logging.info(f"Channel: {video_data['channel']}")
-            logging.info(f"Title: {video_data['title']}")
-            logging.info(f"Published at: {video_data['published']}")
-            logging.info("######################################")
-            
-            #trigger_video_processing_workflow(video_data)
-        
-        return "OK"
-
-def parse_youtube_notification(xml_data):
-    """
-    Parses the XML notification from YouTube WebSub.
-    """
-    try:
-        # Parse the XML
-        root = ET.fromstring(xml_data)
-        
-        # Namespaces YouTube/Atom
-        namespaces = {
-            'atom': 'http://www.w3.org/2005/Atom',
-            'yt': 'http://www.youtube.com/xml/schemas/2015'
-        }
-        
-        # Get video entry
-        entry = root.find('atom:entry', namespaces)
-        if entry is None:
-            logging.error("[Parse] No entry found in XML")
-            return None
-
-        # Extract video information
-        video_id = entry.find('yt:videoId', namespaces)
-        title = entry.find('atom:title', namespaces)
-        link = entry.find('atom:link[@rel="alternate"]', namespaces)
-        author = entry.find('atom:author/atom:name', namespaces)
-        published = entry.find('atom:published', namespaces)
-
-        # Build video data
-        video_data = {
-            'video_id': video_id.text.strip() if video_id is not None and video_id.text else 'Unknown',
-            'title': title.text.strip() if title is not None and title.text else 'No title',
-            'url': link.get('href') if link is not None else f'https://www.youtube.com/watch?v={video_id.text}',
-            'channel': author.text.strip() if author is not None and author.text else 'Unknown',
-            'published': published.text.strip() if published is not None and published.text else 'Unknown'
-        }
-        
-        logging.info(f"Video Data: {video_data}")
-        
-        return video_data
-        
-    except ET.ParseError as e:
-        logging.error(f"[Parse] XML Parse Error: {e}")
-        return None
-    except Exception as e:
-        logging.error(f"[Parse] Unexpected Error: {e}")
-        return None
-
-def trigger_video_processing_workflow(video_data):
-    """
-    Triggers workflow in video processing repository
-    """
-    github_token = os.getenv('GITHUB_TOKEN')
-    repo_owner = "andrevargas22"  
-    repo_name = "grenalbot"  
-
-    if not github_token:
-        logging.error("[GitHub] Token not configured")
-        return
-    
-    url = f"https://api.github.com/repos/{repo_owner}/{repo_name}/dispatches"
->>>>>>> 69752c40
-    
-    return result
-
-
+      
+      
 ############################## MAIN EXECUTION ##############################
 if __name__ == '__main__':
     port = int(os.environ.get("PORT", 8080))
