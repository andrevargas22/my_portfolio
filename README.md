--- conflicted
+++ resolved
@@ -1,8 +1,4 @@
-<<<<<<< HEAD
-# My portfolio
-=======
-# My porfolio
->>>>>>> abe3f940
+# My Portfolio
 
 This repository contains the source code for my personal website / portfolio hub.
 
